--- conflicted
+++ resolved
@@ -27,22 +27,11 @@
     app.config['SECRET_KEY'] = getenv('SECRET_KEY')
     app.config['JWT_SECRET_KEY'] = getenv('JWT_SECRET_KEY')
     app.config['JWT_ACCESS_COOKIE_NAME'] = 'Authorization'
-<<<<<<< HEAD
-    app.config['CSRF_HEADER_NAME'] = 'X-CSRF-TOKEN'
-    app.config['CSRF_COOKIE_HTTPONLY'] = True
-    app.config['CSRF_COOKIE_SECURE'] = True
-    app.config['CSRF_COOKIE_SAMESITE'] = 'None'
-    app.config['CSRF_COOKIE_NAME'] = 'X-CSRF-TOKEN'
-    csrf.init_app(app)
-    JWTManager(app)
-    csrf.init_app(app)
-=======
     app.config['JWT_TOKEN_LOCATION'] = ['cookies']
     app.config['JWT_COOKIE_SECURE'] = False
     app.config['JWT_SESSION_COOKIE'] = True
     app.config['JWT_ACCESS_CSRF_HEADER_NAME'] = 'X-CSRF-TOKEN'
     app.config['JWT_CSRF_IN_COOKIES '] = True
->>>>>>> 86dfbaee
     app.config['MAIL_SERVER'] = getenv('MAIL_SERVER')
     app.config['MAIL_PORT'] = getenv('MAIL_PORT')
     app.config['MAIL_USE_TLS'] = getenv('MAIL_USE_TLS')
@@ -57,7 +46,8 @@
         level=INFO,
         format='%(asctime)s - %(levelname)s - %(message)s',
         handlers=[
-            FileHandler(path.join(app.root_path, 'logs', 'authentication.log')),
+            FileHandler(path.join(app.root_path,
+                        'logs', 'authentication.log')),
             StreamHandler()
         ]
     )
