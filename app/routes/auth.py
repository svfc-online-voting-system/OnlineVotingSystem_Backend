--- conflicted
+++ resolved
@@ -1,6 +1,5 @@
 """ This module contains the routes for the authentication of users. """
 from logging import getLogger
-<<<<<<< HEAD
 from flask import Blueprint, request, Response, make_response, jsonify
 
 from jwt import ExpiredSignatureError, InvalidTokenError
@@ -24,31 +23,6 @@
     handle_no_authorization_error)
 from app.schemas.auth_forms_schema import SignUpSchema, LoginSchema
 from app.services.auth_service import AuthService
-=======
-from flask import Blueprint, request, Response
-
-from flask_wtf.csrf import validate_csrf
-from flask_jwt_extended import jwt_required
-from flask_jwt_extended.exceptions import CSRFError, NoAuthorizationError
-from jwt import ExpiredSignatureError, InvalidTokenError
-from marshmallow import ValidationError
-
-from app.exception.authorization_exception import (
-    AccountNotVerifiedException, EmailAlreadyTaken, EmailNotFoundException,
-    OTPExpiredException, OTPIncorrectException, PasswordIncorrectException,
-    PasswordResetExpiredException, PasswordResetLinkInvalidException
-)
-from app.extension import csrf
-from app.schemas.auth_forms_schema import LoginSchema, SignUpSchema
-from app.services.auth_service import AuthService
-from app.utils.error_handlers import (
-    handle_account_not_verified_exception, handle_csrf_error, handle_email_already_taken,
-    handle_email_not_found, handle_general_exception, handle_no_authorization_error,
-    handle_otp_expired_exception, handle_otp_incorrect_exception, handle_password_incorrect_exception,
-    handle_password_reset_expired_exception, handle_password_reset_link_invalid_exception,
-    handle_validation_error, handle_value_error
-)
->>>>>>> 86dfbaee
 from app.utils.response_utils import set_response
 
 logger = getLogger(name=__name__)
@@ -75,15 +49,28 @@
     PasswordResetLinkInvalidException, handle_password_reset_link_invalid_exception)
 auth_blueprint.register_error_handler(
     NoAuthorizationError, handle_no_authorization_error)
+auth_blueprint.register_error_handler(
+    EmailAlreadyTaken, handle_email_already_taken)
+auth_blueprint.register_error_handler(
+    PasswordIncorrectException, handle_password_incorrect_exception)
+auth_blueprint.register_error_handler(
+    AccountNotVerifiedException, handle_account_not_verified_exception)
+auth_blueprint.register_error_handler(
+    EmailNotFoundException, handle_email_not_found)
+auth_blueprint.register_error_handler(
+    OTPExpiredException, handle_otp_expired_exception)
+auth_blueprint.register_error_handler(
+    OTPIncorrectException, handle_otp_incorrect_exception)
+auth_blueprint.register_error_handler(
+    PasswordResetExpiredException, handle_password_reset_expired_exception)
+auth_blueprint.register_error_handler(
+    PasswordResetLinkInvalidException, handle_password_reset_link_invalid_exception)
+auth_blueprint.register_error_handler(
+    NoAuthorizationError, handle_no_authorization_error)
 auth_blueprint.register_error_handler(Exception, handle_general_exception)
-auth_blueprint.register_error_handler(CSRFError, handle_csrf_error)
-
-
-<<<<<<< HEAD
+
+
 @auth_blueprint.route(rule='/auth/create-account', methods=['POST'])
-=======
-@auth_blueprint.route(rule='/v1/auth/create-account', methods=['POST'])
->>>>>>> 86dfbaee
 @csrf.exempt
 def create_account() -> Response:
     """ This is the route for creating an account. """
@@ -108,11 +95,7 @@
     })
 
 
-<<<<<<< HEAD
 @auth_blueprint.route(rule='/auth/login', methods=['POST'])
-=======
-@auth_blueprint.route(rule='/v1/auth/login', methods=['POST'])
->>>>>>> 86dfbaee
 @csrf.exempt
 def login() -> Response:
     """ This is the route for logging in. """
@@ -141,7 +124,6 @@
     })
 
 
-<<<<<<< HEAD
 @auth_blueprint.route(rule='/auth/logout', methods=['POST'])
 def logout() -> Response:
     """ This is the route for logging out. """
@@ -156,25 +138,14 @@
         'session', secure=True,
         samesite='None', path='/', httponly=True)
     res_body = jsonify({
-=======
-@auth_blueprint.route(rule='/v1/auth/logout', methods=['POST'])
-@jwt_required(optional=False)
-def logout() -> Response:
-    """ This is the route for logging out. """
-    return set_response(200, {
->>>>>>> 86dfbaee
         'code': 'success',
         'message': 'Logged out successfully.'
     }, action='logout')
 
 
-<<<<<<< HEAD
-
-@auth_blueprint.route(rule='/auth/verify-jwt-identity', methods=['GET'])
-=======
 @auth_blueprint.route(rule='/v1/auth/verify-jwt-identity', methods=['GET'])
 @jwt_required(optional=True)
->>>>>>> 86dfbaee
+@auth_blueprint.route(rule='/auth/verify-jwt-identity', methods=['GET'])
 def verify_jwt_identity() -> Response:
     """ This is the route for verifying the JWT identity. """
     csrf_token = request.headers.get('X-CSRF-TOKEN')
@@ -204,12 +175,10 @@
         )
 
 
-
-@auth_blueprint.route(rule='/v1/auth/verify-token-reset-password', methods=['PATCH'])
-@jwt_required(optional=True)
+@auth_blueprint.route(rule='/auth/verify-token-reset-password', methods=['PATCH'])
+@csrf.exempt
 def verify_token_reset_password():
     """ Function for handling token verification for password reset. """
-<<<<<<< HEAD
     if request.json is None:
         return set_response(
             400,
@@ -220,16 +189,16 @@
         )
     token = request.json.get('token')
     new_password = request.json.get('new_password')
-=======
     data = request.json
     if data is None:
         raise ValueError('Invalid data format')
     token = data.get('token')
     new_password = data.get('new_password')
->>>>>>> 86dfbaee
     if not token or not new_password:
         raise ValueError('Invalid data format')
     if len(new_password) < 8:
+        raise PasswordIncorrectException(
+            'Password must be at least 8 characters.')
         raise PasswordIncorrectException(
             'Password must be at least 8 characters.')
     auth_service_token = AuthService()
@@ -244,7 +213,6 @@
     })
 
 
-<<<<<<< HEAD
 @auth_blueprint.route(rule='/auth/forgot-password', methods=['PATCH'])
 @csrf.exempt
 def forgot_password():
@@ -258,16 +226,6 @@
             }
         )
     email = request.json.get('email')
-=======
-@auth_blueprint.route(rule='/v1/auth/forgot-password', methods=['PATCH'])
-@jwt_required(optional=True)
-def forgot_password():
-    """ Function for handling forgot password. """
-    data = request.json
-    if not data:
-        raise ValueError('Invalid data format')
-    email = data.get('email')
->>>>>>> 86dfbaee
     if not email:
         raise ValueError
     auth_service_forgot_password = AuthService()
@@ -282,7 +240,6 @@
     })
 
 
-<<<<<<< HEAD
 @auth_blueprint.route(rule='/auth/otp-verification', methods=["PATCH"])
 @csrf.exempt
 def otp_verification() -> Response:
@@ -302,27 +259,6 @@
     auth_service_otp = AuthService()
     session_token, csrf_token = auth_service_otp.verify_otp(
         email=email, otp=otp)
-=======
-@auth_blueprint.route(rule='/v1/auth/otp-verification', methods=["PATCH"])
-@csrf.exempt
-def otp_verification() -> Response:
-    """ Function for handling otp verification"""
-    data = request.json
-    if not data:
-        raise ValueError('Invalid data format')
-    email = data.get('email')
-    otp = str(data.get('otp_code'))
-    if not email or not otp or len(otp) != 7 or not otp.isdigit():
-        raise ValueError('Invalid data format')
-    auth_service_otp = AuthService()
-    result = auth_service_otp.verify_otp(email=email, otp=otp)
-    if result is None:
-        return set_response(500, {
-            'code': 'server_error',
-            'message': 'Something went wrong on our end.'
-        })
-    session_token, csrf_token = result
->>>>>>> 86dfbaee
     if session_token and csrf_token:
         return set_response(200, {
             'code': 'success',
@@ -334,18 +270,12 @@
     })
 
 
-<<<<<<< HEAD
 @auth_blueprint.route(rule='/auth/generate-otp', methods=["PATCH"])
 @csrf.exempt
-=======
-@auth_blueprint.route(rule='/v1/auth/generate-otp', methods=["PATCH"])
-@jwt_required(optional=True)
->>>>>>> 86dfbaee
 def generate_otp() -> Response:
     """ Function for handling otp generation.
     The use-case of this is when the user want to resend
     the otp code that previously sent to the user. """
-<<<<<<< HEAD
     if request.json is None:
         return set_response(
             400,
@@ -355,12 +285,6 @@
             }
         )
     email = request.json.get('email')
-=======
-    data = request.json
-    if not data:
-        raise ValueError('Invalid data format')
-    email = data.get('email')
->>>>>>> 86dfbaee
     if not email:
         raise ValueError('Invalid data format')
     auth_service_otp = AuthService()
@@ -375,11 +299,7 @@
     })
 
 
-<<<<<<< HEAD
 @auth_blueprint.route('/auth/verify-email/<string:token>', methods=['GET'])
-=======
-@auth_blueprint.route('/v1/auth/verify-email/<string:token>', methods=['GET'])
->>>>>>> 86dfbaee
 def verify_email(token: str) -> Response:
     """ Function for handling email verification. """
     if len(token) != 171:
@@ -404,7 +324,6 @@
     })
 
 
-<<<<<<< HEAD
 @auth_blueprint.route(rule='/auth/resend-verification-email', methods=['PATCH'])
 @csrf.exempt
 def resend_verification_email() -> Response:
@@ -418,16 +337,6 @@
             }
         )
     email = request.json.get('email')
-=======
-@auth_blueprint.route(rule='/v1/auth/resend-verification-email', methods=['PATCH'])
-@jwt_required(optional=True)
-def resend_verification_email() -> Response:
-    """ Function for handling email verification. """
-    data = request.json
-    if not data:
-        raise ValueError('Invalid data format')
-    email = data.get('email')
->>>>>>> 86dfbaee
     if not email:
         raise ValueError('Invalid data format')
     auth_service_resend_verification_email = AuthService()
